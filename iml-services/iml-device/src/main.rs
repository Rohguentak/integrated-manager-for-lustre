// Copyright (c) 2020 DDN. All rights reserved.
// Use of this source code is governed by a MIT-style
// license that can be found in the LICENSE file.

use chrono::prelude::*;
use device_types::devices::Device;
use futures::{lock::Mutex, TryFutureExt, TryStreamExt};

use iml_device::{
    linux_plugin_transforms::{
        build_device_lookup, devtree2linuxoutput, get_shared_pools, populate_zpool, update_vgs,
        LinuxPluginData,
    },
    virtual_device::{get_other_devices, save_devices, update_virtual_devices},
    ImlDeviceError,
};
use iml_service_queue::service_queue::consume_data;
use iml_wire_types::Fqdn;
use std::{
    collections::{BTreeMap, HashMap},
    sync::Arc,
};
use warp::Filter;

type Cache = Arc<Mutex<HashMap<Fqdn, Device>>>;

#[tokio::main]
async fn main() -> Result<(), ImlDeviceError> {
    iml_tracing::init();

    let addr = iml_manager_env::get_device_aggregator_addr();

    let cache = Arc::new(Mutex::new(HashMap::new()));
    let cache2 = Arc::clone(&cache);
    let cache = warp::any().map(move || Arc::clone(&cache));

    let get = warp::get().and(cache).and_then(|cache: Cache| {
        async move {
            let cache = cache.lock().await;

            let mut xs: BTreeMap<&Fqdn, _> = cache
                .iter()
                .map(|(k, v)| {
                    let mut out = LinuxPluginData::default();

                    devtree2linuxoutput(&v, None, &mut out);

                    (k, out)
                })
                .collect();

            let (path_index, cluster_pools): (HashMap<&Fqdn, _>, HashMap<&Fqdn, _>) = cache
                .iter()
                .map(|(k, v)| {
                    let mut path_to_mm = BTreeMap::new();
                    let mut pools = BTreeMap::new();

                    build_device_lookup(v, &mut path_to_mm, &mut pools);

                    ((k, path_to_mm), (k, pools))
                })
                .unzip();

            for (&h, x) in xs.iter_mut() {
                let path_to_mm = &path_index[h];
                let shared_pools = get_shared_pools(&h, path_to_mm, &cluster_pools);

                for (a, b) in shared_pools {
                    populate_zpool(a, b, x);
                }
            }

            let xs: BTreeMap<&Fqdn, LinuxPluginData> = update_vgs(xs, &path_index);

            Ok::<_, ImlDeviceError>(warp::reply::json(&xs))
        }
        .map_err(warp::reject::custom)
    });

    tracing::info!("Server starting");

    let server = warp::serve(get.with(warp::log("devices"))).run(addr);

    tokio::spawn(server);

    let mut s = consume_data::<
        treediff::tools::Merger<
            treediff::value::Key,
            serde_json::value::Value,
            treediff::tools::DefaultMutableFilter,
            treediff::tools::DefaultMutableFilter,
        >,
    >("rust_agent_device_rx");

    let pool = iml_orm::pool().unwrap();

<<<<<<< HEAD
    let mut i = 0usize;
    // You may observe spurious updates.
    // This means that, when a single device is mounted, updated device tree may come in here several times from a single host.
    // This is due to two reasons:
    // 1. The swap-emitter service on the storage node fires once per minute, so there will be an update of the tree at agent side at that interval no matter what.
    // 2. When device-scanner starts it does not fill any of the state, so there will always be data sent for the first update (state #2 below).
    //
    // Device scanner switches its (previous, current) states like this:
    // #       1               2                  3
    // state   (None, None) -> (None, initial) -> (initial, initial)
    // A change is observed when agent is polled while it's in the middle state, and it will be in that state for a minute until swap-emitter fires.
    //
    // In summary, you can observe up to a minute of incoming updates, with a period of roughly 10 seconds.
    // The period is usually a bit longer due to overhead. So a max of 5 updates has been observed in practice.
    //
    while let Some((f, d)) = s.try_next().await? {
        let begin: DateTime<Local> = Local::now();
        tracing::info!("Iteration {}: begin: {}", i, begin);

        let mut cache = cache2.lock().await;
        cache.insert(f.clone(), d.clone());

        assert!(
            match d {
                Device::Root(_) => true,
                _ => false,
            },
            "The top device has to be Root"
        );

        let mut all_devices = get_other_devices(&f, &pool).await;

        all_devices.push((f, d));

        let middle1: DateTime<Local> = Local::now();

        let updated_devices = update_virtual_devices(all_devices);

        let middle2: DateTime<Local> = Local::now();

        save_devices(updated_devices, &pool).await;

        let end: DateTime<Local> = Local::now();

        tracing::info!(
            "Iteration {}: end: {}, duration: {:3} ms, resolution durarion: {:3} ms",
            i,
            end,
            (end - begin).num_milliseconds(),
            (middle2 - middle1).num_milliseconds(),
        );

        i = i.wrapping_add(1);
=======
    while let Some((f, diff)) = s.try_next().await? {
        let mut cache = cache2.lock().await;

        tracing::info!("Difference: {:?}", diff);

        // cache.insert(f.clone(), d.clone());

        // let device_to_insert = NewChromaCoreDevice {
        //     fqdn: f.to_string(),
        //     devices: serde_json::to_value(d).expect("Could not convert incoming Devices to JSON."),
        // };

        // let new_device = diesel::insert_into(table)
        //     .values(device_to_insert)
        //     .on_conflict(fqdn)
        //     .do_update()
        //     .set(devices.eq(excluded(devices)))
        //     .get_result_async::<ChromaCoreDevice>(&pool)
        //     .await
        //     .expect("Error saving new device");

        // tracing::info!("Inserted device from host {}", new_device.fqdn);
        // tracing::trace!("Inserted device {:?}", new_device);
>>>>>>> c944a74b
    }

    Ok(())
}<|MERGE_RESOLUTION|>--- conflicted
+++ resolved
@@ -94,7 +94,6 @@
 
     let pool = iml_orm::pool().unwrap();
 
-<<<<<<< HEAD
     let mut i = 0usize;
     // You may observe spurious updates.
     // This means that, when a single device is mounted, updated device tree may come in here several times from a single host.
@@ -110,32 +109,34 @@
     // In summary, you can observe up to a minute of incoming updates, with a period of roughly 10 seconds.
     // The period is usually a bit longer due to overhead. So a max of 5 updates has been observed in practice.
     //
-    while let Some((f, d)) = s.try_next().await? {
+    while let Some((f, diff)) = s.try_next().await? {
         let begin: DateTime<Local> = Local::now();
         tracing::info!("Iteration {}: begin: {}", i, begin);
 
-        let mut cache = cache2.lock().await;
-        cache.insert(f.clone(), d.clone());
+        // let mut cache = cache2.lock().await;
+        // cache.insert(f.clone(), d.clone());
 
-        assert!(
-            match d {
-                Device::Root(_) => true,
-                _ => false,
-            },
-            "The top device has to be Root"
-        );
+        tracing::info!("Difference: {:?}", diff);
 
-        let mut all_devices = get_other_devices(&f, &pool).await;
+        // assert!(
+        //     match d {
+        //         Device::Root(_) => true,
+        //         _ => false,
+        //     },
+        //     "The top device has to be Root"
+        // );
 
-        all_devices.push((f, d));
+        // let mut all_devices = get_other_devices(&f, &pool).await;
+
+        // all_devices.push((f, d));
 
         let middle1: DateTime<Local> = Local::now();
 
-        let updated_devices = update_virtual_devices(all_devices);
+        // let updated_devices = update_virtual_devices(all_devices);
 
         let middle2: DateTime<Local> = Local::now();
 
-        save_devices(updated_devices, &pool).await;
+        // save_devices(updated_devices, &pool).await;
 
         let end: DateTime<Local> = Local::now();
 
@@ -148,31 +149,6 @@
         );
 
         i = i.wrapping_add(1);
-=======
-    while let Some((f, diff)) = s.try_next().await? {
-        let mut cache = cache2.lock().await;
-
-        tracing::info!("Difference: {:?}", diff);
-
-        // cache.insert(f.clone(), d.clone());
-
-        // let device_to_insert = NewChromaCoreDevice {
-        //     fqdn: f.to_string(),
-        //     devices: serde_json::to_value(d).expect("Could not convert incoming Devices to JSON."),
-        // };
-
-        // let new_device = diesel::insert_into(table)
-        //     .values(device_to_insert)
-        //     .on_conflict(fqdn)
-        //     .do_update()
-        //     .set(devices.eq(excluded(devices)))
-        //     .get_result_async::<ChromaCoreDevice>(&pool)
-        //     .await
-        //     .expect("Error saving new device");
-
-        // tracing::info!("Inserted device from host {}", new_device.fqdn);
-        // tracing::trace!("Inserted device {:?}", new_device);
->>>>>>> c944a74b
     }
 
     Ok(())
