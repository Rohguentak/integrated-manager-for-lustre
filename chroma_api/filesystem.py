--- conflicted
+++ resolved
@@ -22,10 +22,7 @@
 from tastypie.http import HttpBadRequest
 
 
-<<<<<<< HEAD
 class FilesystemResource(MetricResource, ConfParamResource):
-=======
-class FilesystemResource(ConfParamResource):
     """
     A Lustre filesystem, consisting of one or mode MDTs, and one or more OSTs.
 
@@ -33,7 +30,6 @@
     is unique within that MGT.  Do not use ``name`` as a globally unique identifier
     for filesystems in your application.
     """
->>>>>>> 4737d095
     bytes_free = fields.IntegerField()
     bytes_total = fields.IntegerField()
     files_free = fields.IntegerField()
