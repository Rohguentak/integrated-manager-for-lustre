--- conflicted
+++ resolved
@@ -70,23 +70,19 @@
                 },
             ],
             li![
-<<<<<<< HEAD
-                a![&cls, Route::Devices.to_string()],
+                a![&cls, "Devices"],
                 attrs! {
                     At::Href => Route::Devices.to_href(),
                 },
             ],
             li![
-                a![&cls, Route::DeviceHosts.to_string()],
+                a![&cls, "Device Hosts"],
                 attrs! {
                     At::Href => Route::DeviceHosts.to_href(),
                 },
             ],
             li![
-                a![&cls, Route::Mgt.to_string()],
-=======
                 a![&cls, "MGTs"],
->>>>>>> 27468253
                 attrs! {
                     At::Href => Route::Mgt.to_href(),
                 },
