[workspace]
members = [
    'iml-agent-comms',
    'iml-agent',
    'iml-api',
    'iml-cmd',
    'iml-fs',
    'iml-mailbox',
    'iml-manager-cli',
    'iml-manager-client',
    'iml-manager-env',
    'iml-orm',
    'iml-postgres',
    'iml-rabbit',
    'iml-request-retry',
    'iml-services/iml-action-runner',
    'iml-services/iml-devices',
    'iml-services/iml-ostpool',
    'iml-services/iml-postoffice',
    'iml-services/iml-service-queue',
<<<<<<< HEAD
    'iml-services/iml-stratagem',
=======
    'iml-services/iml-postoffice',
>>>>>>> 6a0629db
    'iml-util',
    'iml-warp-drive',
    'iml-wire-types',
    'liblustreapi-types',
    'liblustreapi',
    'number-formatter',
    'tokio-runtime-shutdown',
    'version-utils',
]

exclude = [
    'iml-gui/crate'
]<|MERGE_RESOLUTION|>--- conflicted
+++ resolved
@@ -17,12 +17,8 @@
     'iml-services/iml-devices',
     'iml-services/iml-ostpool',
     'iml-services/iml-postoffice',
+    'iml-services/iml-postoffice',
     'iml-services/iml-service-queue',
-<<<<<<< HEAD
-    'iml-services/iml-stratagem',
-=======
-    'iml-services/iml-postoffice',
->>>>>>> 6a0629db
     'iml-util',
     'iml-warp-drive',
     'iml-wire-types',
